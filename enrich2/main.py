#!/usr/bin/env python
#
#  Copyright 2016-2017 Alan F Rubin
#
#  This file is part of Enrich2.
#
#  Enrich2 is free software: you can redistribute it and/or modify
#  it under the terms of the GNU General Public License as published by
#  the Free Software Foundation, either version 3 of the License, or
#  (at your option) any later version.
#
#  Enrich2 is distributed in the hope that it will be useful,
#  but WITHOUT ANY WARRANTY; without even the implied warranty of
#  MERCHANTABILITY or FITNESS FOR A PARTICULAR PURPOSE.  See the
#  GNU General Public License for more details.
#
#  You should have received a copy of the GNU General Public License
#  along with Enrich2.  If not, see <http://www.gnu.org/licenses/>.


from __future__ import print_function
from argparse import ArgumentParser, RawDescriptionHelpFormatter
<<<<<<< HEAD
=======
import platform
if platform.system() == "Darwin":
    # Explicitly set the backend to avoid the NSInvalidArgumentException when
    # running in GUI mode. Advanced users who want to use another matplotlib
    # backend when running in MacOS on the command line can modify this section
    # accordingly.
    import matplotlib
    matplotlib.use("TkAgg")
>>>>>>> 561d9735
import logging
import json
import sys
import os.path
import enrich2.config_check as config_check
from enrich2.experiment import Experiment
from enrich2.selection import Selection
from enrich2.barcode import BarcodeSeqLib
from enrich2.barcodeid import BcidSeqLib
from enrich2.barcodevariant import BcvSeqLib
from enrich2.basic import BasicSeqLib
from enrich2.overlap import OverlapSeqLib
from enrich2.idonly import IdOnlySeqLib
from enrich2.storemanager import SCORING_METHODS, LOGR_METHODS
from enrich2.gui.configurator import Configurator
from enrich2.sfmap import parse_aa_list


__author__ = "Alan F Rubin"
__copyright__ = "Copyright 2016-2017, Alan F Rubin"
__license__ = "GPLv3"
<<<<<<< HEAD
__version__ = "1.0.0"
=======
__version__ = "1.1.1"
>>>>>>> 561d9735
__maintainer__ = "Alan F Rubin"
__email__ = "alan.rubin@wehi.edu.au"


#: Name of the driver script. Used for logging output.
DRIVER_NAME = os.path.basename(sys.argv[0])


#: Format string for log entries (console or file).
LOG_FORMAT = "%(asctime)-15s [%(oname)s] %(message)s"


def start_logging(log_file, log_level):
    """
    Begin logging. This function should be called by the driver at the start of program execution. 
    Message format is defined by :py:const:`LOG_FORMAT`.

    Args:
        log_file (str): Name of the log output file, or ``None`` to output to console.

        log_level: Requested logging level. 
            See :py:class:`~logging.Logger` for a detailed description of the options. Most program 
            status messages are output at the ``INFO`` level.

    """
    if log_file is not None:
        logging.basicConfig(filename=log_file, level=log_level, format=LOG_FORMAT)
    else:
        logging.basicConfig(level=log_level, format=LOG_FORMAT)


def main_gui():
    """
    Entry point for GUI.

    """
    start_logging(None, logging.DEBUG)
    app = Configurator(__version__)
    app.mainloop()


def main_cmd():
    """
    Entry point for command line.

    """
    # build description string based on available methods
    desc_string = "Command-line driver for Enrich2 v{}".format(__version__) + \
        "\n\nscoring methods:\n" + \
        "\n".join(["  {:22}{}".format(k, v) for k, v in
                   SCORING_METHODS.items()]) + \
        "\n\nlog ratio methods:\n" + \
        "\n".join(["  {:22}{}".format(k, v) for k, v in
                   LOGR_METHODS.items()])

    # create parser and add description
    parser = ArgumentParser(prog="Enrich2", description=desc_string,
                            formatter_class=RawDescriptionHelpFormatter)

    # add command line arguments
    parser.add_argument("config", help="JSON configuration file")
    parser.add_argument("scoring_method", help="scoring method",
                        choices=SCORING_METHODS.keys())
    parser.add_argument("logr_method", help="log ratio method",
                        choices=LOGR_METHODS.keys())

    # add support for semantic version checking
    parser.add_argument("--version", action="version",
                        version="%(prog)s {}".format(__version__))

    # add analysis options
    parser.add_argument("--log", metavar="FILE", dest="log_file",
                        help="path to log file")
    parser.add_argument("--no-plots", dest="plots_requested",
                        action="store_false", default=True,
                        help="don't make plots")
    parser.add_argument("--no-tsv", dest="tsv_requested",
                        action="store_false", default=True,
                        help="don't generate tsv files")
    parser.add_argument("--recalculate", dest="force_recalculate",
                        action="store_true", default=False,
                        help="force recalculation")
    parser.add_argument("--component-outliers", dest="component_outliers",
                        action="store_true", default=False,
                        help="calculate component outlier stats")
    parser.add_argument("--output-dir", metavar="DIR",
                        dest="output_dir_override",
                        help="override the config file's output directory")
    parser.add_argument("--sfmap-aa-file", metavar="FILE",
                        dest="sfmap_aa_file",
                        help="amino acid groups for sequence-function maps")

    args = parser.parse_args()

    # start the logs
    start_logging(args.log_file, logging.DEBUG)

    # read the JSON file
    try:
        cfg = json.load(open(args.config, "U"))
    except IOError:
        raise IOError("Failed to open '{}' [{}]".format(
            args.config, DRIVER_NAME))
    except ValueError:
        raise ValueError("Improperly formatted .json file [{}]".format(
            DRIVER_NAME))

    # identify config file type and create the object
    if config_check.is_experiment(cfg):
        logging.info("Detected an Experiment config file",
                     extra={'oname': DRIVER_NAME})
        obj = Experiment()
    elif config_check.is_selection(cfg):
        logging.info("Detected a Selection config file",
                     extra={'oname': DRIVER_NAME})
        obj = Selection()
    elif config_check.is_seqlib(cfg):
        seqlib_type = config_check.seqlib_type(cfg)
        logging.info("Detected a %s config file", seqlib_type,
                     extra={'oname': DRIVER_NAME})
        if seqlib_type == "BarcodeSeqLib":
            obj = BarcodeSeqLib()
        elif seqlib_type == "BcidSeqLib":
            obj = BcidSeqLib()
        elif seqlib_type == "BcvSeqLib":
            obj = BcvSeqLib()
        elif seqlib_type == "BasicSeqLib":
            obj = BasicSeqLib()
        elif seqlib_type == "OverlapSeqLib":
            obj = OverlapSeqLib()
        elif seqlib_type == "IdOnlySeqLib":
            obj = IdOnlySeqLib()
        else:
            raise ValueError("Unrecognized SeqLib type '{}' [{}]".format(
                seqlib_type, DRIVER_NAME))
    else:
        raise ValueError("Unrecognized .json config [{}]".format(DRIVER_NAME))

    # set analysis options
    obj.force_recalculate = args.force_recalculate
    obj.component_outliers = args.component_outliers
    obj.scoring_method = args.scoring_method
    obj.logr_method = args.logr_method
    obj.plots_requested = args.plots_requested
    obj.tsv_requested = args.tsv_requested

    if args.output_dir_override is not None:
        obj.output_dir_override = True
        obj.output_dir = args.output_dir_override
    else:
        obj.output_dir_override = False

    if args.sfmap_aa_file is not None:
        obj.plot_options = dict()
        obj.plot_options['aa_list'], obj.plot_options['aa_label_groups'] = \
            parse_aa_list(args.sfmap_aa_file)

    # configure the object
    obj.configure(cfg)

    # make sure objects are valid
    try:
        obj.validate()
    except ValueError:
        logging.exception("Invalid configuration",
                          extra={'oname': DRIVER_NAME})
    else:
        # open HDF5 files for the object and all child objects
        obj.store_open(children=True)

        # perform the analysis
        obj.calculate()

        # generate desired output
        obj.make_plots()
        try:
            obj.make_plots()
        except Exception:
            logging.exception("Calculations completed, but plotting failed.",
                              extra={'oname': DRIVER_NAME})
        try:
            obj.write_tsv()
        except Exception:
            logging.exception("Calculations completed, but TSV ouput failed.",
                              extra={'oname': DRIVER_NAME})

        # clean up
        obj.store_close(children=True)


if __name__ == "__main__":
    gui_mode = False

    try:
        if sys.argv[1] == "gui":
            gui_mode = True
    except IndexError:
        pass

    if gui_mode:
        main_gui()
    else:
        main_cmd()<|MERGE_RESOLUTION|>--- conflicted
+++ resolved
@@ -20,8 +20,6 @@
 
 from __future__ import print_function
 from argparse import ArgumentParser, RawDescriptionHelpFormatter
-<<<<<<< HEAD
-=======
 import platform
 if platform.system() == "Darwin":
     # Explicitly set the backend to avoid the NSInvalidArgumentException when
@@ -30,7 +28,6 @@
     # accordingly.
     import matplotlib
     matplotlib.use("TkAgg")
->>>>>>> 561d9735
 import logging
 import json
 import sys
@@ -52,11 +49,7 @@
 __author__ = "Alan F Rubin"
 __copyright__ = "Copyright 2016-2017, Alan F Rubin"
 __license__ = "GPLv3"
-<<<<<<< HEAD
-__version__ = "1.0.0"
-=======
 __version__ = "1.1.1"
->>>>>>> 561d9735
 __maintainer__ = "Alan F Rubin"
 __email__ = "alan.rubin@wehi.edu.au"
 
